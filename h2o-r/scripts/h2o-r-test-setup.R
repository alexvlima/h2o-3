#' Do not echo any loading of this file
.origEchoValue <- getOption("echo")
options(echo=FALSE)
options(scipen=999)

#'
#'
#' ----------------- R Test Global Variables -----------------
#'
#'
H2O.IP                      <<- "127.0.0.1"
H2O.PORT                    <<- 54321
ON.HADOOP                   <<- FALSE
HADOOP.NAMENODE             <<- NULL
IS.RDEMO                    <<- FALSE
IS.RUNIT                    <<- FALSE
IS.RBOOKLET                 <<- FALSE
IS.RIPYNB                   <<- FALSE
RESULTS.DIR                 <<- NULL
TEST.NAME                   <<- "RTest"
SEED                        <<- NULL
PROJECT.ROOT                <<- "h2o-3"

#'
#'
#' ----------------- Arg Parsing -----------------
#'
#'
parseArgs<-
function(args) {
  i <- 1
  while (i <= length(args)) {
      s <- args[i]
      if (s == "--usecloud") {
        i <- i + 1
        if (i > length(args)) usage()
        argsplit <- strsplit(args[i], ":")[[1]]
        H2O.IP   <<- argsplit[1]
        H2O.PORT <<- as.numeric(argsplit[2])
      } else if (s == "--hadoopNamenode") {
        i <- i + 1
        if (i > length(args)) usage()
        HADOOP.NAMENODE <<- args[i]
      } else if (s == "--onHadoop") {
        ON.HADOOP <<- TRUE
      } else if (s == "--rDemo") {
        IS.RDEMO <<- TRUE
      } else if (s == "--rUnit") {
        IS.RUNIT <<- TRUE
      } else if (s == "--rBooklet") {
        IS.RBOOKLET <<- TRUE
      } else if (s == "--rIPythonNotebook") {
        IS.RIPYNB <<- TRUE
      } else if (s == "--resultsDir") {
        i <- i + 1
        if (i > length(args)) usage()
        RESULTS.DIR <<- as.character(args[i])
      } else if (s == "--testName") {
        i <- i + 1
        if (i > length(args)) usage()
        TEST.NAME <<- args[i]
      } else {
        unknownArg(s)
      }
      i <- i + 1
  }
  if (sum(c(IS.RDEMO, IS.RUNIT, IS.RBOOKLET, IS.RIPYNB)) > 1) {
    print("Only one of the --rDemo, --rUnit, --rIPythonNotebook,  or --rBooklet options can be specified at a time.")
    usage()
  }
}

usage<-
function() {
  print("")
  print("Usage for:  R -f rtest.R --args [...options...]")
  print("")
  print("    --usecloud        connect to h2o on specified ip and port, where ip and port are specified as follows:")
  print("                      IP:PORT")
  print("")
  print("    --onHadoop        Indication that tests will be run on h2o multinode hadoop clusters.")
  print("                      `locate` and `sandbox` runit test utilities use this indication in order to")
  print("                      behave properly. --hadoopNamenode must be specified if --onHadoop option is used.")
  print("    --hadoopNamenode  Specifies that the runit tests have access to this hadoop namenode.")
  print("                      `hadoop.namenode` runit test utility returns this value.")
  print("")
  print("    --rDemo           test is R demo")
  print("")
  print("    --rUnit           test is R unit test")
  print("")
  print("    --rBooklet        test is R booklet")
  print("")
  print("    --rIPythonNotebook test is R IPython Notebook")
  print("")
  print("    --resultsDir      the results directory.")
  print("")
  print("    --testName        name of the rdemo, runit, or rbooklet.")
  print("")
  q("no",1,FALSE) #exit with nonzero exit code
}

unknownArg<-
function(arg) {
  print("")
  print(paste0("ERROR: Unknown argument: ",arg))
  print("")
  usage()
}

#'#####################################################
#'
#'
#' h2o r test (rdemo, runit, rbooklet) setup procedure
#'
#'
#'#####################################################

h2oTestSetup <-
function() {
    # find the h2o-r and h2o-docs directories
    thisFile <- sys.frame(1)$ofile
    if (!is.null(thisFile)) {
        h2oRDir <- normalizePath(paste(dirname(thisFile),"..",sep=.Platform$file.sep))
        h2oDocsDir <- normalizePath(paste(dirname(thisFile),"..","..","h2o-docs",sep=.Platform$file.sep))
    } else {
        h2oRDir <- normalizePath(paste(dirname(R.utils::commandArgs(asValues=TRUE)$"f"),"..",sep=.Platform$file.sep))
        h2oDocsDir <- normalizePath(paste(dirname(R.utils::commandArgs(asValues=TRUE)$"f"),"..","..","h2o-docs",
                                      sep=.Platform$file.sep))
    }

    parseArgs(commandArgs(trailingOnly=TRUE)) # provided by --args

    if (all(!IS.RUNIT, !IS.RDEMO, !IS.RBOOKLET)) IS.RUNIT <<- TRUE  # default is runit test

    if (IS.RDEMO || IS.RBOOKLET || IS.RIPYNB) {
        if (!"h2o" %in% rownames(installed.packages())) {
            stop("The H2O package has not been installed on this system. Cannot execute the H2O R demo without it!") }
        require(h2o)
        if (IS.RDEMO || IS.RIPYNB) {
            # source h2o-r/demos/rdemoUtils
            invisible(source(paste(h2oRDir,"demos","rdemoUtils","utilsR.R",sep=.Platform$file.sep)))
            if (IS.RDEMO) TEST.NAME <<- removeH2OInit(TEST.NAME)
        } else {
            # source h2o-r/demos/rbookletUtils
            invisible(source(paste(h2oDocsDir,"src","booklets","v2_2015","source","rbookletUtils","utilsR.R",
            sep=.Platform$file.sep)))
        }
        strict_version_check <- TRUE
    } else if (IS.RUNIT) {
        # source h2o-r/h2o-package/R. overrides h2o package load
        to_src <- c("classes.R", "connection.R","config.R", "constants.R", "logging.R", "communication.R", "kvstore.R",
                    "frame.R", "astfun.R", "import.R", "parse.R", "export.R", "models.R", "edicts.R", "gbm.R",
<<<<<<< HEAD
                    "glm.R", "glrm.R", "kmeans.R", "deeplearning.R", "stackedensemble.R", "randomforest.R", "naivebayes.R", "pca.R",
=======
                    "glm.R", "glrm.R", "kmeans.R", "deeplearning.R", "deepwater.R", "randomforest.R", "naivebayes.R", "pca.R",
>>>>>>> d84e1745
                    "svd.R", "locate.R","grid.R")
        src_path <- paste(h2oRDir,"h2o-package","R",sep=.Platform$file.sep)
        invisible(lapply(to_src,function(x){source(paste(src_path, x, sep = .Platform$file.sep))}))

        # source h2o-r/tests/runitUtils
        to_src <- c("utilsR.R", "pcaR.R", "deeplearningR.R", "glmR.R", "glrmR.R", "gbmR.R", "kmeansR.R",
                    "naivebayesR.R", "gridR.R", "shared_javapredict.R")
        src_path <- paste(h2oRDir,"tests","runitUtils",sep=.Platform$file.sep)
        invisible(lapply(to_src,function(x){source(paste(src_path, x, sep = .Platform$file.sep))}))

        default.packages()
        Log.info("Loaded default packages. Additional required packages must be loaded explicitly.")

        sb <- sandbox(create=TRUE)
        Log.info(paste0("Created sandbox for runit test ",TEST.NAME," in directory ",sb,".\n"))

        # setup the runit test seed
        seed <- NULL
        masterSeedFile <- paste(getwd(), "/master_seed", sep = "")
        if (file.exists(masterSeedFile)) seed <- read.table(masterSeedFile)[[1]]
        setupSeed(seed)
        h2o.logIt("[SEED] :", SEED)

        strict_version_check = FALSE
    } else {
        stop(paste0("Unrecognized test type. Must be of type rdemo, runit, or rbooklet, but got: ", TEST.NAME)) }

    cat(sprintf("[%s] %s\n", Sys.time(), paste0("Connect to h2o on IP: ",H2O.IP,", PORT: ",H2O.PORT)))
    h2o.init(ip = H2O.IP, port = H2O.PORT, startH2O = FALSE, strict_version_check = strict_version_check)

    if (!is.null(RESULTS.DIR)) {
        h2o.startLogging(paste(RESULTS.DIR, "/rest.log", sep = ""))
        cat(sprintf("[%s] %s\n", Sys.time(),paste0("Started rest logging in: ",RESULTS.DIR,"/rest.log."))) }

    h2o.logAndEcho("------------------------------------------------------------")
    h2o.logAndEcho("")
    h2o.logAndEcho(paste("STARTING TEST: ", TEST.NAME))
    h2o.logAndEcho("")
    h2o.logAndEcho("------------------------------------------------------------")

    # clean out h2o prior to running a test
    h2o.removeAll()

    # if rdemo or rbooklet, initiate the respective test here. if runit, run.py initiates test.
    if (IS.RDEMO || IS.RBOOKLET) {
      source(TEST.NAME)
    } else if (IS.RIPYNB) {
      ipyNotebookExec(TEST.NAME)
    }
}

h2oTestSetup()
options(echo=.origEchoValue)<|MERGE_RESOLUTION|>--- conflicted
+++ resolved
@@ -150,12 +150,8 @@
         # source h2o-r/h2o-package/R. overrides h2o package load
         to_src <- c("classes.R", "connection.R","config.R", "constants.R", "logging.R", "communication.R", "kvstore.R",
                     "frame.R", "astfun.R", "import.R", "parse.R", "export.R", "models.R", "edicts.R", "gbm.R",
-<<<<<<< HEAD
-                    "glm.R", "glrm.R", "kmeans.R", "deeplearning.R", "stackedensemble.R", "randomforest.R", "naivebayes.R", "pca.R",
-=======
-                    "glm.R", "glrm.R", "kmeans.R", "deeplearning.R", "deepwater.R", "randomforest.R", "naivebayes.R", "pca.R",
->>>>>>> d84e1745
-                    "svd.R", "locate.R","grid.R")
+                    "glm.R", "glrm.R", "kmeans.R", "deeplearning.R", "deepwater.R", "randomforest.R", 
+                    "naivebayes.R", "pca.R", "stackedensemble.R", "svd.R", "locate.R","grid.R")
         src_path <- paste(h2oRDir,"h2o-package","R",sep=.Platform$file.sep)
         invisible(lapply(to_src,function(x){source(paste(src_path, x, sep = .Platform$file.sep))}))
 
