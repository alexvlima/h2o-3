#'
#' H2O Model Related Functions
#'

# ------------------------------- Helper Functions --------------------------- #
# Used to verify data, x, y and turn into the appropriate things
.verify_dataxy <- function(data, x, y, autoencoder = FALSE) {
  if(!is(data,  "H2OFrame"))
    stop('`data` must be an H2OFrame object')
  if(!is.character(x) && !is.numeric(x))
    stop('`x` must be column names or indices')
  if( !autoencoder )
    if(!is.character(y) && !is.numeric(y))
      stop('`y` must be a column name or index')

  cc <- colnames(data)

  if(is.character(x)) {
    if(!all(x %in% cc))
      stop("Invalid column names: ", paste(x[!(x %in% cc)], collapse=','))
    x_i <- match(x, cc)
  } else {
    if(any( x < 1L | x > length(cc)))
      stop('out of range explanatory variable ', paste(x[x < 1L | x > length(cc)], collapse=','))
    x_i <- x
    x <- cc[x_i]
  }

  x_ignore <- c()
  if( !autoencoder ) {
    if(is.character(y)){
      if(!(y %in% cc))
        stop(y, ' is not a column name')
      y_i <- which(y == cc)
    } else {
      if(y < 1L || y > length(cc))
        stop('response variable index ', y, ' is out of range')
      y_i <- y
      y <- cc[y]
    }

    if(!autoencoder && (y %in% x)) {
      warning('removing response variable from the explanatory variables')
      x <- setdiff(x,y)
    }
    x_ignore <- setdiff(setdiff(cc, x), y)
    if( length(x_ignore) == 0L ) x_ignore <- ''
    return(list(x=x, y=y, x_i=x_i, x_ignore=x_ignore, y_i=y_i))
  } else {
    if( !missing(y) ) stop("`y` should not be specified for autoencoder=TRUE, remove `y` input")
    return(list(x=x,x_i=x_i,x_ignore=x_ignore))
  }
}

.verify_datacols <- function(data, cols) {
  if(!is(data, "H2OFrame"))
    stop('`data` must be an H2OFrame object')
  if(!is.character(cols) && !is.numeric(cols))
    stop('`cols` must be column names or indices')

  cc <- colnames(data)
  if(length(cols) == 1L && cols == '')
    cols <- cc
  if(is.character(cols)) {
    if(!all(cols %in% cc))
      stop("Invalid column names: ", paste(cols[which(!cols %in% cc)], collapse=", "))
    cols_ind <- match(cols, cc)
  } else {
    if(any(cols < 1L | cols > length(cc)))
      stop('out of range explanatory variable ', paste(cols[cols < 1L | cols > length(cc)], collapse=','))
    cols_ind <- cols
    cols <- cc[cols_ind]
  }

  cols_ignore <- setdiff(cc, cols)
  if( length(cols_ignore) == 0L )
    cols_ignore <- ''
  list(cols=cols, cols_ind=cols_ind, cols_ignore=cols_ignore)
}

.build_cm <- function(cm, actual_names = NULL, predict_names = actual_names, transpose = TRUE) {
  categories <- length(cm)
  cf_matrix <- matrix(unlist(cm), nrow=categories)
  if(transpose)
    cf_matrix <- t(cf_matrix)

  cf_total <- apply(cf_matrix, 2L, sum)
  cf_error <- c(1 - diag(cf_matrix)/apply(cf_matrix,1L,sum), 1 - sum(diag(cf_matrix))/sum(cf_matrix))
  cf_matrix <- rbind(cf_matrix, cf_total)
  cf_matrix <- cbind(cf_matrix, round(cf_error, 3L))

  if(!is.null(actual_names))
    dimnames(cf_matrix) = list(Actual = c(actual_names, "Totals"), Predicted = c(predict_names, "Error"))
  cf_matrix
}




.h2o.startModelJob <- function(conn = h2o.getConnection(), algo, params) {
  .key.validate(params$key)
  #---------- Force evaluate temporary ASTs ----------#
  ALL_PARAMS <- .h2o.__remoteSend(conn, method = "GET", .h2o.__MODEL_BUILDERS(algo))$model_builders[[algo]]$parameters

  params <- lapply(params, function(x) {if(is.integer(x)) x <- as.numeric(x); x})
  #---------- Check user parameter types ----------#
  error <- lapply(ALL_PARAMS, function(i) {
    e <- ""
    if (i$required && !(i$name %in% names(params)))
      e <- paste0("argument \"", i$name, "\" is missing, with no default\n")
    else if (i$name %in% names(params)) {
      # changing Java types to R types
      mapping <- .type.map[i$type,]
      type    <- mapping[1L, 1L]
      scalar  <- mapping[1L, 2L]
      if (is.na(type))
        stop("Cannot find type ", i$type, " in .type.map")
      if (scalar) { # scalar == TRUE
        if (type == "H2OModel")
            type <-  "character"
        if (!inherits(params[[i$name]], type))
          e <- paste0("\"", i$name , "\" must be of type ", type, ", but got ", class(params[[i$name]]), ".\n")
        else if ((length(i$values) > 1L) && !(params[[i$name]] %in% i$values)) {
          e <- paste0("\"", i$name,"\" must be in")
          for (fact in i$values)
            e <- paste0(e, " \"", fact, "\",")
          e <- paste(e, "but got", params[[i$name]])
        }
        if (inherits(params[[i$name]], 'numeric') && params[[i$name]] ==  Inf)
          params[[i$name]] <<- "Infinity"
        else if (inherits(params[[i$name]], 'numeric') && params[[i$name]] == -Inf)
          params[[i$name]] <<- "-Infinity"
      } else {      # scalar == FALSE
        k = which(params[[i$name]] == Inf | params[[i$name]] == -Inf)
        if (length(k) > 0)
          for (n in k)
            if (params[[i$name]][n] == Inf)
              params[[i$name]][n] <<- "Infinity"
            else
              params[[i$name]][n] <<- "-Infinity"
        if (!inherits(params[[i$name]], type))
          e <- paste0("vector of ", i$name, " must be of type ", type, ", but got ", class(params[[i$name]]), ".\n")
        else if (type == "character")
          params[[i$name]] <<- .collapse.char(params[[i$name]])
        else
          params[[i$name]] <<- .collapse(params[[i$name]])
      }
    }
    e
  })

  if(any(nzchar(error)))
    stop(error)

  #---------- Create parameter list to pass ----------#
  param_values <- lapply(params, function(i) {
    if(is(i, "H2OFrame"))
      i@frame_id
    else
      i
  })

  #---------- Validate parameters ----------#
  validation <- .h2o.__remoteSend(conn, method = "POST", paste0(.h2o.__MODEL_BUILDERS(algo), "/parameters"), .params = param_values)
  if(length(validation$validation_messages) != 0L) {
    error <- lapply(validation$validation_messages, function(i) {
      if( i$message_type == "ERROR" )
        paste0(i$message, ".\n")
      else ""
    })
    if(any(nzchar(error))) stop(error)
    warn <- lapply(validation$validation_messages, function(i) {
      if( i$message_type == "WARN" )
        paste0(i$message, ".\n")
      else ""
    })
    if(any(nzchar(warn))) warning(warn)
  }

  #---------- Build! ----------#
  res <- .h2o.__remoteSend(conn, method = "POST", .h2o.__MODEL_BUILDERS(algo), .params = param_values)

  job_key  <- res$job$key$name
  dest_key <- res$job$dest$name

  new("H2OModelFuture",conn=conn, job_key=job_key, model_id=dest_key)
}

.h2o.createModel <- function(conn = h2o.getConnection(), algo, params) {
 params$training_frame <- get("training_frame", parent.frame())
 tmp_train <- !.is.eval(params$training_frame)
 if( tmp_train ) {
    temp_train_key <- params$training_frame@frame_id
    .h2o.eval.frame(conn = conn, ast = params$training_frame@mutable$ast, frame_id = temp_train_key)
 }

 if (!is.null(params$validation_frame)){
    params$validation_frame <- get("validation_frame", parent.frame())
    tmp_valid <- !.is.eval(params$validation_frame)
    if( tmp_valid ) {
      temp_valid_key <- params$validation_frame@frame_id
      .h2o.eval.frame(conn = conn, ast = params$validation_frame@mutable$ast, frame_id = temp_valid_key)
    }
  }

  h2o.getFutureModel(.h2o.startModelJob(conn, algo, params))
}

h2o.getFutureModel <- function(object) {
  .h2o.__waitOnJob(object@conn, object@job_key)
  h2o.getModel(object@model_id, object@conn)
}

#' Predict on an H2O Model
#'
#' Obtains predictions from various fitted H2O model objects.
#'
#' This method dispatches on the type of H2O model to select the correct
#' prediction/scoring algorithm.
#'
#' @param object a fitted \linkS4class{H2OModel} object for which prediction is
#'        desired
#' @param newdata A \linkS4class{H2OFrame} object in which to look for
#'        variables with which to predict.
#' @param ... additional arguments to pass on.
#' @return Returns an \linkS4class{H2OFrame} object with probabilites and
#'         default predictions.
#' @seealso \code{link{h2o.deeplearning}}, \code{link{h2o.gbm}},
#'          \code{link{h2o.glm}}, \code{link{h2o.randomForest}} for model
#'          generation in h2o.
#' @export
predict.H2OModel <- function(object, newdata, ...) {
  if (missing(newdata)) {
    stop("predictions with a missing `newdata` argument is not implemented yet")
  }

  tmp_data <- !.is.eval(newdata)
  if( tmp_data ) {
    key  <- newdata@frame_id
    .h2o.eval.frame(conn=h2o.getConnection(), ast=newdata@mutable$ast, frame_id=key)
  }

  # Send keys to create predictions
  url <- paste0('Predictions/models/', object@model_id, '/frames/', newdata@frame_id)
  res <- .h2o.__remoteSend(object@conn, url, method = "POST")
  res <- res$model_metrics[[1L]]$predictions

  # Grab info to make data frame
  .h2o.parsedPredData(newdata@conn, res)
}
#' @rdname predict.H2OModel
#' @export
h2o.predict <- predict.H2OModel

h2o.crossValidate <- function(model, nfolds, model.type = c("gbm", "glm", "deeplearning"), params, strategy = c("mod1", "random"), ...)
{
  output <- data.frame()

  if( nfolds < 2 ) stop("`nfolds` must be greater than or equal to 2")
  if( missing(model) & missing(model.type) ) stop("must declare `model` or `model.type`")
  else if( missing(model) )
  {
    if(model.type == "gbm") model.type = "h2o.gbm"
    else if(model.type == "glm") model.type = "h2o.glm"
    else if(model.type == "deeplearning") model.type = "h2o.deeplearning"

    model <- do.call(model.type, c(params))
  }
  output[1, "fold_num"] <- -1
  output[1, "model_key"] <- model@model_id
  # output[1, "model"] <- model@model$mse_valid

  data <- params$training_frame
  data <- eval(data)
  data.len <- nrow(data)

  # nfold_vec <- h2o.sample(fr, 1:nfolds)
  nfold_vec <- sample(rep(1:nfolds, length.out = data.len), data.len)

  fnum_id <- as.h2o(nfold_vec, model@conn)
  fnum_id <- h2o.cbind(fnum_id, data)

  xval <- lapply(1:nfolds, function(i) {
      params$training_frame <- data[fnum_id$object != i, ]
      params$validation_frame <- data[fnum_id$object != i, ]
      fold <- do.call(model.type, c(params))
      output[(i+1), "fold_num"] <<- i - 1
      output[(i+1), "model_key"] <<- fold@model_id
      # output[(i+1), "cv_err"] <<- mean(as.vector(fold@model$mse_valid))
      fold
    })
  print(output)

  model
}

#' Model Performance Metrics in H2O
#'
#' Given a trained h2o model, compute its performance on the given
#' dataset
#'
#'
#' @param model An \linkS4class{H2OModel} object
#' @param data An \linkS4class{H2OFrame}. The model will make predictions
#'        on this dataset, and subsequently score them. The dataset should
#'        match the dataset that was used to train the model, in terms of
#'        column names, types, and dimensions. If data is passed in, then train and valid are ignored.
#' @param train A logical value indicating whether to return the training metrics (constructed during training).
#' @param valid A logical value indicating whether to return the validation metrics (constructed during training).
#' @param ... Extra args passed in for use by other functions.
#' @return Returns an object of the \linkS4class{H2OModelMetrics} subclass.
#' @examples
#' library(h2o)
#' localH2O <- h2o.init()
#' prosPath <- system.file("extdata", "prostate.csv", package="h2o")
#' prostate.hex <- h2o.uploadFile(localH2O, path = prosPath)
#' prostate.hex$CAPSULE <- as.factor(prostate.hex$CAPSULE)
#' prostate.gbm <- h2o.gbm(3:9, "CAPSULE", prostate.hex)
#' h2o.performance(model = prostate.gbm, data=prostate.hex)
#' @export
h2o.performance <- function(model, data=NULL, train=FALSE, valid=FALSE, ...) {
  # Some parameter checking
  if(!is(model, "H2OModel")) stop("`model` must an H2OModel object")
  if(!is.null(data) && !is(data, "H2OFrame")) stop("`data` must be an H2OFrame object")

  missingData <- missing(data) || is.null(data)
  trainingFrame <- model@parameters$training_frame
  data.frame_id <- if( missingData ) trainingFrame else data@frame_id
  if( !missingData && data.frame_id == trainingFrame ) {
    warning("Given data is same as the training data. Returning the training metrics.")
    return(model@model$training_metrics)
  }
  else if( missingData && !valid ) return(model@model$training_metrics)    # no data, valid is false, return the training metrics
  else if( missingData &&  valid ) {
    if( is.null(model@model$validation_metrics@metrics) ) return(NULL)
    else                                                  return(model@model$validation_metrics)  # no data, but valid is true, return the validation metrics
  }
  else if( !missingData ) {
    parms <- list()
    parms[["model"]] <- model@model_id
    parms[["frame"]] <- data.frame_id
    res <- .h2o.__remoteSend(model@conn, method = "POST", .h2o.__MODEL_METRICS(model@model_id,data.frame_id), .params = parms)

    ####
    # FIXME need to do the client-side filtering...  PUBDEV-874:   https://0xdata.atlassian.net/browse/PUBDEV-874
    model_metrics <- Filter(function(mm) { mm$frame$name==data.frame_id}, res$model_metrics)[[1]]   # filter on data.frame_id, R's builtin Filter function
    #
    ####
    metrics <- model_metrics[!(names(model_metrics) %in% c("__meta", "names", "domains", "model_category"))]
    model_category <- model_metrics$model_category
    Class <- paste0("H2O", model_category, "Metrics")
    metrics$frame <- list()
    metrics$frame$name <- data.frame_id
    new(Class     = Class,
        algorithm = model@algorithm,
        on_train  = missingData,
        metrics   = metrics)
  } else {
    warning("Shouldn't be here, returning NULL")
    return(NULL)
  }
}

#' Retrieve an H2O AUC metric
#'
#' Retrieves the AUC value from an \linkS4class{H2OBinomialMetrics}.
#'
#' @param object An \linkS4class{H2OBinomialMetrics} object.
#' @param train Retrieve the training AUC
#' @param valid Retrieve the validation AUC
#' @param \dots extra arguments to be passed if `object` is of type
#'              \linkS4class{H2OModel} (e.g. train=TRUE)
#' @seealso \code{\link{h2o.giniCoef}} for the Gini coefficient,
#'          \code{\link{h2o.mse}} for MSE, and \code{\link{h2o.metric}} for the
#'          various threshold metrics. See \code{\link{h2o.performance}} for
#'          creating H2OModelMetrics objects.
#' @examples
#' library(h2o)
#' h2o.init()
#'
#' prosPath <- system.file("extdata", "prostate.csv", package="h2o")
#' hex <- h2o.uploadFile(prosPath)
#'
#' hex[,2] <- as.factor(hex[,2])
#' model <- h2o.gbm(x = 3:9, y = 2, training_frame = hex, distribution = "bernoulli")
#' perf <- h2o.performance(model, hex)
#' h2o.auc(perf)
#' @export
h2o.auc <- function(object, train=FALSE, valid=FALSE, ...) {
  if(is(object, "H2OBinomialMetrics")){
    object@metrics$AUC
  } else if( is(object, "H2OModel") ) {
    l <- list(...)
    l <- .trainOrValid(l)
    l$train <- l$train || train
    l$valid <- l$valid || valid
    if( l$valid ) return(object@model$validation_metrics$AUC)
    else          return(object@model$training_metrics$AUC  )
  } else {
    warning(paste0("No AUC for ",class(object)))
    return(NULL)
  }
}

#' Retrieve the GINI Coefficcient
#'
#' Retrieves the GINI coefficient from an \linkS4class{H2OBinomialMetrics}.
#'
#' @param object an \linkS4class{H2OBinomialMetrics} object.
#' @param \dots extra arguments to be passed if `object` is of type
#'              \linkS4class{H2OModel} (e.g. train=TRUE)
#' @seealso \code{\link{h2o.auc}} for AUC,  \code{\link{h2o.giniCoef}} for the
#'          GINI coefficient, and \code{\link{h2o.metric}} for the various. See
#'          \code{\link{h2o.performance}} for creating H2OModelMetrics objects.
#'          threshold metrics.
#' @examples
#' library(h2o)
#' h2o.init()
#'
#' prosPath <- system.file("extdata", "prostate.csv", package="h2o")
#' hex <- h2o.uploadFile(prosPath)
#'
#' hex[,2] <- as.factor(hex[,2])
#' model <- h2o.gbm(x = 3:9, y = 2, training_frame = hex, distribution = "bernoulli")
#' perf <- h2o.performance(model, hex)
#' h2o.giniCoef(perf)
#' @export
h2o.giniCoef <- function(object, ...) {
  if(is(object, "H2OBinomialMetrics")){
    object@metrics$Gini
  }
  else{
    warning(paste0("No Gini for ",class(object)))
    return(NULL)
  }
}
#' Retrieves Mean Squared Error Value
#'
#' Retrieves the mean squared error value from an \linkS4class{H2OModelMetrics}
#' object.
#'
#' This function only supports \linkS4class{H2OBinomialMetrics},
#' \linkS4class{H2OMultinomialMetrics}, and \linkS4class{H2ORegressionMetrics} objects.
#'
#' @param object An \linkS4class{H2OModelMetrics} object of the correct type.
#' @param train Retrieve the training metric.
#' @param valid Retreive the validation metric.
#' @param ... Extra arguments to be passed if `object` is of type \linkS4class{H2OModel} (e.g. train=TRUE)
#' @seealso \code{\link{h2o.auc}} for AUC, \code{\link{h2o.mse}} for MSE, and
#'          \code{\link{h2o.metric}} for the various threshold metrics. See
#'          \code{\link{h2o.performance}} for creating H2OModelMetrics objects.
#' @examples
#' library(h2o)
#' h2o.init()
#'
#' prosPath <- system.file("extdata", "prostate.csv", package="h2o")
#' hex <- h2o.uploadFile(prosPath)
#'
#' hex[,2] <- as.factor(hex[,2])
#' model <- h2o.gbm(x = 3:9, y = 2, training_frame = hex, distribution = "bernoulli")
#' perf <- h2o.performance(model, hex)
#' h2o.mse(perf)
#' @export
h2o.mse <- function(object, train=FALSE, valid=FALSE, ...) {
  if(is(object, "H2OBinomialMetrics") || is(object, "H2OMultinomialMetrics") || is(object, "H2ORegressionMetrics")){
    object@metrics$MSE
  } else {
    l <- list(...)
    l <- .trainOrValid(l)
    l$train <- l$train || train
    l$valid <- l$valid || valid
<<<<<<< HEAD
    if( is(object, "H2OClusteringModel") ) {
      if( l$valid ) return(object@model$validation_metrics@metrics$centroid_stats$within_sum_of_squares)
      else          return(object@model$training_metrics@metrics$centroid_stats$within_sum_of_squares  )
    } else if( is(object, "H2OModel") ) {
      if( l$valid ) return(object@model$validation_metrics$MSE)
      else          return(object@model$training_metrics$MSE  )
    } else {
=======
    if( l$valid ) m <- object@model$validation_metrics@metrics
    else          m <- object@model$training_metrics@metrics

    if( is(object, "H2OClusteringModel") ) return( m$centroid_stats$within_sum_of_squares )
    else if(      is(object, "H2OModel") ) return( m$MSE                                  )
    else {
>>>>>>> 3eafd2c4
      warning(paste0("No MSE for ",class(object)))
      return(NULL)
    }
  }
}

#' Retrieve the Log Loss Value
#'
#' Retrieves the log loss output for a \linkS4class{H2OBinomialMetrics} or
#' \linkS4class{H2OMultinomialMetrics} object
#'
#' @param object a \linkS4class{H2OModelMetrics} object of the correct type.
#' @param train Retrieve the training metric.
#' @param valid Retreive the validation metric.
#' @param \dots Extra arguments to be passed if `object` is of type
#'        \linkS4class{H2OModel} (e.g. train=TRUE)
#' @export
h2o.logloss <- function(object, train=FALSE, valid=FALSE, ...) {
  if(is(object, "H2OBinomialMetrics") || is(object, "H2OMultinomialMetrics"))
    object@metrics$logloss
  else if( is(object, "H2OModel") ) {
    l <- list(...)
    l <- .trainOrValid(l)
    l$train <- l$train || train
    l$valid <- l$valid || valid
    if( l$valid ) return(object@model$validation_metrics@metrics$logloss)
<<<<<<< HEAD
    else          return(object@model$training_metrics@metrics$logloss)
=======
    else          return(object@model$training_metrics@metrics$logloss  )

>>>>>>> 3eafd2c4
  } else  {
    warning(paste("No log loss for",class(object)))
    return(NULL)
  }
}

#'
#' Retrieve the variable importance.
#'
#' @param object An \linkS4class{H2OModel} object.
#' @param \dots further arguments to be passed on (currently unimplemented)
#' @export
h2o.varimp <- function(object, ...) {
  o <- object
  if( is(o, "H2OModel") ) {
    vi <- o@model$variable_importances
    if( is.null(vi) ) return(NULL)
    print( vi )
    invisible( vi )
  } else {
    warning( paste0("No variable importances for ", class(o)) )
    return(NULL)
  }
}

#'
#' Retrieve Model Score History
#'
#' @param object An \linkS4class{H2OModel} object.
#' @param \dots further arguments to be passed on (currently unimplemented)
#' @export
h2o.scoreHistory <- function(object, ...) {
  o <- object
  if( is(o, "H2OModel") ) {
    sh <- o@model$scoring_history
    if( is.null(sh) ) return(NULL)
    print( sh )
    invisible( sh )
  } else {
    warning( paste0("No score history for ", class(o)) )
    return(NULL)
  }
}

#'
#' Retrieve the Hit Ratios
#'
#' @param object An \linkS4class{H2OModel} object.
#' @param \dots further arguments to be passed on (currently unimplemented)
#' @param train Retrieve the training metric.
#' @param valid Retreive the validation metric.
#' @export
h2o.hit_ratio_table <- function(object, train=FALSE, valid=FALSE, ...) {
  o <- object
  hrt <- NULL

  # get the hrt if o is a model
  if( is(o, "H2OModel") ) {
    hrt <- o@model$training_metrics@metrics$hit_ratio_table  # by default grab the training metrics hrt
    l <- list(...)
    if( length(l)==0 && (train || valid) ) {
      l$train <- train
      l$valid <- valid
    }
    if( length(l)!=0L ) {
      l <- .trainOrValid(l)
      if( l$valid )  hrt <- o@model$validation_metrics@metrics$hit_ratio_table  # otherwise get the validation_metrics hrt
    }

  # if o is a data.frame, then the hrt was passed in -- just for pretty printing
  } else if( is(o, "data.frame") ) hrt <- o

  # warn if we got something unexpected...
  else warning( paste0("No hit ratio table for ", class(o)) )

  # if hrt not NULL, pretty print
<<<<<<< HEAD
  if( !is.null(hrt) ) {
    nr  <- nrow(hrt)
    if( is.null(hrt) ) return(NULL)
    print( hrt )
  }
=======
  if( !is.null(hrt) ) print(hrt)
>>>>>>> 3eafd2c4
  invisible( hrt )  # return something
}

#' H2O Model Metric Accessor Functions
#'
#' A series of functions that retrieve model metric details.
#'
#' Many of these functions have an optional thresholds parameter. Currently
#' only increments of 0.1 are allowed. If not specified, the functions will
#' return all possible values. Otherwise, the function will return the value for
#' the indicated threshold.
#'
#' Currently, the these functions are only supported by
#' \linkS4class{H2OBinomialMetrics} objects.
#'
#' @param object An \linkS4class{H2OModelMetrics} object of the correct type.
#' @param thresholds A value or a list of values between 0.0 and 1.0.
#' @param metric A specified paramter to retrieve.
#' @return Returns either a single value, or a list of values.
#' @seealso \code{\link{h2o.auc}} for AUC, \code{\link{h2o.giniCoef}} for the
#'          GINI coefficient, and \code{\link{h2o.mse}} for MSE. See
#'          \code{\link{h2o.performance}} for creating H2OModelMetrics objects.
#' @examples
#' library(h2o)
#' h2o.init()
#'
#' prosPath <- system.file("extdata", "prostate.csv", package="h2o")
#' hex <- h2o.uploadFile(prosPath)
#'
#' hex[,2] <- as.factor(hex[,2])
#' model <- h2o.gbm(x = 3:9, y = 2, training_frame = hex, distribution = "bernoulli")
#' perf <- h2o.performance(model, hex)
#' h2o.F1(perf)
#' @export
h2o.metric <- function(object, thresholds, metric) {
  if(is(object, "H2OBinomialMetrics")){
    if(!missing(thresholds)) {
      t <- as.character(thresholds)
      t[t=="0"] <- "0.0"
      t[t=="1"] <- "1.0"
      if(!all(t %in% rownames(object@metrics$thresholds_and_metric_scores))) {
        stop(paste0("User-provided thresholds: ", paste(t,collapse=', '), ", are not a subset of the available thresholds: ", paste(rownames(object@metrics$thresholds_and_metric_scores), collapse=', ')))
      }
      else {
        output <- object@metrics$thresholds_and_metric_scores[t, metric]
        names(output) <- t
        output
      }
    }
    else {
      output <- object@metrics$thresholds_and_metric_scores[, metric]
      names(output) <- rownames(object@metrics$thresholds_and_metric_scores)
      output
    }
  }
  else{
    stop(paste0("No ", metric, " for ",class(object)))
  }
}

#' @rdname h2o.metric
#' @export
h2o.F0point5 <- function(object, thresholds){
  h2o.metric(object, thresholds, "f0point5")
}

#' @rdname h2o.metric
#' @export
h2o.F1 <- function(object, thresholds){
  h2o.metric(object, thresholds, "f1")
}

#' @rdname h2o.metric
#' @export
h2o.F2 <- function(object, thresholds){
  h2o.metric(object, thresholds, "f2")
}

#' @rdname h2o.metric
#' @export
h2o.accuracy <- function(object, thresholds){
  h2o.metric(object, thresholds, "accuracy")
}

#' @rdname h2o.metric
#' @export
h2o.error <- function(object, thresholds){
  h2o.metric(object, thresholds, "error")
}

#' @rdname h2o.metric
#' @export
h2o.maxPerClassError <- function(object, thresholds){
  1.0-h2o.metric(object, thresholds, "min_per_class_accuracy")
}

#' @rdname h2o.metric
#' @export
h2o.mcc <- function(object, thresholds){
  h2o.metric(object, thresholds, "absolute_MCC")
}

#' @rdname h2o.metric
#' @export
h2o.precision <- function(object, thresholds){
  h2o.metric(object, thresholds, "precision")
}

#' @rdname h2o.metric
#' @export
h2o.tpr <- function(object, thresholds){
  h2o.metric(object, thresholds, "tpr")
}

#' @rdname h2o.metric
#' @export
h2o.fpr <- function(object, thresholds){
  h2o.metric(object, thresholds, "fpr")
}

#' @rdname h2o.metric
#' @export
h2o.fnr <- function(object, thresholds){
  h2o.metric(object, thresholds, "fnr")
}

#' @rdname h2o.metric
#' @export
h2o.tnr <- function(object, thresholds){
  h2o.metric(object, thresholds, "tnr")
}

#' @rdname h2o.metric
#' @export
h2o.recall <- function(object, thresholds){
  h2o.metric(object, thresholds, "tpr")
}

#' @rdname h2o.metric
#' @export
h2o.sensitivity <- function(object, thresholds){
  h2o.metric(object, thresholds, "tpr")
}

#' @rdname h2o.metric
#' @export
h2o.fallout <- function(object, thresholds){
  h2o.metric(object, thresholds, "fpr")
}

#' @rdname h2o.metric
#' @export
h2o.missrate <- function(object, thresholds){
  h2o.metric(object, thresholds, "fnr")
}

#' @rdname h2o.metric
#' @export
h2o.specificity <- function(object, thresholds){
  h2o.metric(object, thresholds, "tnr")
}

#
#
h2o.find_threshold_by_max_metric <- function(object, metric) {
  if(!is(object, "H2OBinomialMetrics")) stop(paste0("No ", metric, " for ",class(object)))
  max_metrics <- object@metrics$max_criteria_and_metric_scores
  max_metrics[match(metric,max_metrics$metric),"threshold"]
}

#
# No duplicate thresholds allowed
h2o.find_row_by_threshold <- function(object, threshold) {
  if(!is(object, "H2OBinomialMetrics")) stop(paste0("No ", threshold, " for ",class(object)))
  tmp <- object@metrics$thresholds_and_metric_scores
  res <- tmp[abs(as.numeric(tmp$threshold) - threshold) < 1e-8,]
  if( nrow(res) > 1  ) res <- res[1]
  if( nrow(res) != 1 ) stop("Duplicate or not-found thresholds")
  res
}

#'
#' Retrieve the Model Centers
#'
#' @param object An \linkS4class{H2OClusteringModel} object.
#' @param \dots further arguments to be passed on (currently unimplemented)
#' @export
h2o.centers <- function(object, ...) { as.data.frame(object@model$centers[,-1]) }

#'
#' Retrieve the Model Centers STD
#'
#' @param object An \linkS4class{H2OClusteringModel} object.
#' @param \dots further arguments to be passed on (currently unimplemented)
#' @export
h2o.centersSTD <- function(object, ...) { as.data.frame(object@model$centers_std)[,-1] }

#'
#' Get the Within MSE
#'
#' @param object An \linkS4class{H2OClusteringModel} object.
#' @param \dots further arguments to be passed on (currently unimplemented)
#' @export
h2o.within_mse <- function(object, ...) { h2o.mse(object, ...) }

#'
#' Get the average wtihin sum of squares.
#'
#' @param object An \linkS4class{H2OClusteringModel} object.
#' @param train Retrieve the training metric.
#' @param valid Retreive the validation metric.
#' @param \dots further arguments to be passed on (currently unimplemented)
#' @export
h2o.avg_within_ss <- function(object, train=FALSE, valid=FALSE, ...) {
  l <- list(...)
  l <- .trainOrValid(l)
  l$train <- l$train || train
  l$valid <- l$valid || valid
  if( l$valid ) return(object@model$validation_metrics@metrics$avg_within_ss)
  else          return(object@model$training_metrics@metrics$avg_within_ss  )
<<<<<<< HEAD
=======

>>>>>>> 3eafd2c4
}

#'
#' Get the average between sum of squares.
#'
#' @param object An \linkS4class{H2OClusteringModel} object.
#' @param train Retrieve the training metric.
#' @param valid Retreive the validation metric.
#' @param \dots further arguments to be passed on (currently unimplemented)
#' @export
h2o.avg_between_ss <- function(object, train=FALSE, valid=FALSE, ...) {
  l <- list(...)
  l <- .trainOrValid(l)
  l$train <- l$train || train
  l$valid <- l$valid || valid
  if( l$valid ) return(object@model$validation_metrics@metrics$avg_between_ss)
  else          return(object@model$training_metrics@metrics$avg_between_ss  )
}

#'
#' Get the average sum of squares.
#'
#' @param object An \linkS4class{H2OClusteringModel} object.
#' @param train Retrieve the training metric.
#' @param valid Retreive the validation metric.
#' @param \dots further arguments to be passed on (currently unimplemented)
#' @export
h2o.avg_ss <- function(object,train=FALSE, valid=FALSE, ...) {
  l <- list(...)
  l <- .trainOrValid(l)
  l$train <- l$train || train
  l$valid <- l$valid || valid
  if( l$valid ) return(object@model$validation_metrics@metrics$avg_ss)
<<<<<<< HEAD
  else          return(object@model$training_metrics@metrics$avg_ss)
=======
  else          return(object@model$training_metrics@metrics$avg_ss  )
>>>>>>> 3eafd2c4
}

#'
#' Retrieve the number of iterations.
#'
#' @param object An \linkS4class{H2OClusteringModel} object.
#' @param \dots further arguments to be passed on (currently unimplemented)
#' @export
h2o.num_iterations <- function(object) { object@model$model_summary$number_of_iterations }

#'
#' Retrieve the cluster sizes
#'
#' @param object An \linkS4class{H2OClusteringModel} object.
#' @param train Retrieve the training metric.
#' @param valid Retrieve the validation metric.
#' @param \dots further arguments to be passed on (currently unimplemented)
#' @export
h2o.cluster_sizes <- function(object, train=FALSE,valid=FALSE, ...) {
  l <- list(...)
  l <- .trainOrValid(l)
  l$train <- l$train || train
  l$valid <- l$valid || valid
  if( l$valid ) return(object@model$validation_metrics@metrics$centroid_stats$size)
<<<<<<< HEAD
  else          return(object@model$training_metrics@metrics$centroid_stats$size)
=======
  else          return(object@model$training_metrics@metrics$centroid_stats$size  )
>>>>>>> 3eafd2c4
}

#'
#' Print the Model Summary
#'
#' @param object An \linkS4class{H2OModel} object.
#' @param ... further arguments to be passed on (currently unimplemented)
#' @export
setMethod("summary", "H2OModel", function(object, ...) {
  o <- object
  m <- o@model
  cat("Model Details:\n")
  cat("==============\n\n")
  cat(class(o), ": ", o@algorithm, "\n", sep = "")
  cat("Model Key: ", o@model_id, "\n")

  # summary
  print(m$model_summary)

  # metrics
  cat("\n")
  if( !is.null(m$training_metrics) && !is.null(m$training_metrics@metrics) ) print(m$training_metrics)
  cat("\n")
  if( !is.null(m$validation_metrics) && !is.null(m$validation_metrics@metrics) ) print(m$validation_metrics)

  # History
  cat("\n")
  h2o.scoreHistory(o)

  # Varimp
  cat("\n")
  if( !is.null( m$variable_importances ) ) {
    cat("Variable Importances: (Extract with `h2o.varimp`) \n")
    cat("=================================================\n\n")
    h2o.varimp(o)
  }
})

#' Access H2O Confusion Matrices
#'
#' Retrieve either a single or many confusion matrices from H2O objects.
#'
#' The \linkS4class{H2OModelMetrics} version of this function will only take
#' \linkS4class{H2OBinomialMetrics} or \linkS4class{H2OMultinomialMetrics}
#' objects. If no threshold is specified, all possible thresholds are selected.
#'
#' @param object Either an \linkS4class{H2OModel} object or an
#'        \linkS4class{H2OModelMetrics} object.
#' @param newdata An \linkS4class{H2OFrame} object that can be scored on.
#'        Requires a valid response column.
#' @param thresholds (Optional) A value or a list of values between 0.0 and 1.0.
#'        This value is only used in the case of
#'        \linkS4class{H2OBinomialMetrics} objects.
#' @param train Retrieve the training metric.
#' @param valid Retreive the validation metric.
#' @param ... Extra arguments for extracting train or valid confusion matrices.
#' @return Calling this function on \linkS4class{H2OModel} objects returns a
#'         confusion matrix corresponding to the \code{\link{predict}} function.
#'         If used on an \linkS4class{H2OBinomialMetrics} object, returns a list
#'         of matrices corresponding to the number of thresholds specified.
#' @seealso \code{\link{predict}} for generating prediction frames,
#'          \code{\link{h2o.performance}} for creating
#'          \linkS4class{H2OModelMetrics}.
#' @examples
#' library(h2o)
#' h2o.init()
#' prosPath <- system.file("extdata", "prostate.csv", package="h2o")
#' hex <- h2o.uploadFile(prosPath)
#' hex[,2] <- as.factor(hex[,2])
#' model <- h2o.gbm(x = 3:9, y = 2, training_frame = hex, distribution = "bernoulli")
#' h2o.confusionMatrix(model, hex)
#' # Generating a ModelMetrics object
#' perf <- h2o.performance(model, hex)
#' h2o.confusionMatrix(perf)
#' @export
setGeneric("h2o.confusionMatrix", function(object, ...) {})

#' @rdname h2o.confusionMatrix
#' @export
setMethod("h2o.confusionMatrix", "H2OModel", function(object, newdata, train=FALSE, valid=FALSE, ...) {
  if( missing(newdata) ) {
    l <- list(...)
    l <- .trainOrValid(l)
    l$train <- l$train || train
    l$valid <- l$valid || valid
<<<<<<< HEAD
    if( l$valid ) return(h2o.confusionMatrix(object@model$validation_metrics))
    else          return(h2o.confusionMatrix(object@model$training_metrics))
=======
    if( l$valid ) return( h2o.confusionMatrix(object@model$validation_metrics) )
    else          return( h2o.confusionMatrix(object@model$training_metrics)   )
>>>>>>> 3eafd2c4
  }
  tmp <- !.is.eval(newdata)
  if( tmp ) {
    temp_key <- newdata@frame_id
    .h2o.eval.frame(conn = newdata@conn, ast = newdata@mutable$ast, frame_id = temp_key)
  }

  url <- paste0("Predictions/models/",object@model_id, "/frames/", newdata@frame_id)
  res <- .h2o.__remoteSend(object@conn, url, method="POST")

  # Make the correct class of metrics object
  metrics <- new(sub("Model", "Metrics", class(object)), algorithm=object@algorithm, metrics= res$model_metrics[[1L]])
  h2o.confusionMatrix(metrics)
})

# TODO: Need to put this in a better place
.trainOrValid <- function(l) {
  if( is.null(l)  || length(l) == 0) l$train      <- TRUE   # do train by default
  if( is.null(l$train)             ) l$train      <- FALSE
  if( is.null(l$training)          ) l$training   <- FALSE
  if( is.null(l$validation)        ) l$validation <- FALSE
  if( is.null(l$test)              ) l$test       <- FALSE
  if( is.null(l$valid)             ) l$valid      <- FALSE
  if( is.null(l$testing)           ) l$testing    <- FALSE
  l$train <- l$train || l$training
  l$valid <- l$valid || l$validation || l$test || l$testing
  l
}

#' @rdname h2o.confusionMatrix
#' @export
setMethod("h2o.confusionMatrix", "H2OModelMetrics", function(object, thresholds) {
  if( !is(object, "H2OBinomialMetrics") ) {
    if( is(object, "H2OMultinomialMetrics") )
      return(object@metrics$cm$table)
    warning(paste0("No Confusion Matrices for ",class(object)))
    return(NULL)
  }
  # H2OBinomial case
  if( missing(thresholds) )
    thresholds <- list(h2o.find_threshold_by_max_metric(object,"f1"))
  thresh2d <- object@metrics$thresholds_and_metric_scores
  max_metrics <- object@metrics$max_criteria_and_metric_scores
  p <- max_metrics[match("tps",max_metrics$Metric),3]
  n <- max_metrics[match("fps",max_metrics$Metric),3]
  m <- lapply(thresholds,function(t) {
    row <- h2o.find_row_by_threshold(object,t)
    tns <- row$tns; fps <- row$fps; fns <- row$fns; tps <- row$tps;
    rnames <- c("X0", "X1")
    cnames <- c("Act/Pred", rnames, "Error", "Rate")
    col0 <- rnames
    col1 <- c(tns, fns)
    col2 <- c(fps, tps)
    col3 <- c(fps/(fps+tns), fns/(fns+tps))
    col4 <- c( paste0(" =", fps, "/", fps+tns), paste0(" =", fns, "/", fns+tps) )
    fmts <- c("%s", "%i", "%i", "%f", "%s")
    tbl <- data.frame(col0,col1,col2,col3,col4)
    colnames(tbl) <- cnames
    attr(tbl, "header") <- "Confusion Matrix"
    attr(tbl, "formats") <- fmts
    oldClass(tbl) <- c("H2OTable", "data.frame")
    tbl
  })
  if( length(m) == 1L ) return( m[[1L]] )
  m
})

#' @export
plot.H2OModel <- function(x, ...) {
  if( is(x, "H2OBinomialModel") ) {
    if( !is.null(x@model$validation_metrics@metrics) ) metrics <- x@model$validation_metrics
    else                                               metrics <- x@model$training_metrics
    plot.H2OBinomialMetrics(metrics, ...)
  } else NULL
}

#' @export
plot.H2OBinomialMetrics <- function(x, type = "roc", ...) {
  # TODO: add more types (i.e. cutoffs)
  if(!type %in% c("roc")) stop("type must be 'roc'")
  if(type == "roc") {
    xaxis <- "False Positive Rate"; yaxis = "True Positive Rate"
    main <- paste(yaxis, "vs", xaxis)
    if( x@on_train ) main <- paste(main, "(on train)")
    else             main <- paste(main, "(on valid)")
    plot(x@metrics$thresholds_and_metric_scores$fpr, x@metrics$thresholds_and_metric_scores$tpr, main = main, xlab = xaxis, ylab = yaxis, ...)
    abline(0, 1, lty = 2)
  }
}

#' @export
screeplot.H2ODimReductionModel <- function(x, npcs, type = "barplot", main, ...) {
  if(x@algorithm != "pca") stop("x must be a H2O PCA model")
  if(missing(npcs))
    npcs = min(10, x@model$parameters$k)
  else if(!is.numeric(npcs) || npcs < 1 || npcs > x@model$parameters$k)
    stop(paste("npcs must be a positive integer between 1 and", x@model$parameters$k, "inclusive"))

  if(missing(main))
    main = paste("h2o.prcomp(", strtrim(x@parameters$training_frame, 20), ")", sep="")

  if(type == "barplot")
    barplot(x@model$std_deviation[1:npcs]^2, main = main, ylab = "Variances", ...)
  else if(type == "lines")
    lines(x@model$std_deviation[1:npcs]^2, main = main, ylab = "Variances", ...)
  else
    stop("type must be either 'barplot' or 'lines'")
}

# Handles ellipses
.model.ellipses <- function(dots) {
  lapply(names(dots), function(type) {
    stop(paste0('\n  unexpected argument "',
                type,'", is this legacy code? Try ?h2o.shim'), call. = FALSE)
  })
}<|MERGE_RESOLUTION|>--- conflicted
+++ resolved
@@ -469,22 +469,12 @@
     l <- .trainOrValid(l)
     l$train <- l$train || train
     l$valid <- l$valid || valid
-<<<<<<< HEAD
-    if( is(object, "H2OClusteringModel") ) {
-      if( l$valid ) return(object@model$validation_metrics@metrics$centroid_stats$within_sum_of_squares)
-      else          return(object@model$training_metrics@metrics$centroid_stats$within_sum_of_squares  )
-    } else if( is(object, "H2OModel") ) {
-      if( l$valid ) return(object@model$validation_metrics$MSE)
-      else          return(object@model$training_metrics$MSE  )
-    } else {
-=======
     if( l$valid ) m <- object@model$validation_metrics@metrics
     else          m <- object@model$training_metrics@metrics
 
     if( is(object, "H2OClusteringModel") ) return( m$centroid_stats$within_sum_of_squares )
     else if(      is(object, "H2OModel") ) return( m$MSE                                  )
     else {
->>>>>>> 3eafd2c4
       warning(paste0("No MSE for ",class(object)))
       return(NULL)
     }
@@ -511,12 +501,8 @@
     l$train <- l$train || train
     l$valid <- l$valid || valid
     if( l$valid ) return(object@model$validation_metrics@metrics$logloss)
-<<<<<<< HEAD
-    else          return(object@model$training_metrics@metrics$logloss)
-=======
     else          return(object@model$training_metrics@metrics$logloss  )
 
->>>>>>> 3eafd2c4
   } else  {
     warning(paste("No log loss for",class(object)))
     return(NULL)
@@ -593,15 +579,7 @@
   else warning( paste0("No hit ratio table for ", class(o)) )
 
   # if hrt not NULL, pretty print
-<<<<<<< HEAD
-  if( !is.null(hrt) ) {
-    nr  <- nrow(hrt)
-    if( is.null(hrt) ) return(NULL)
-    print( hrt )
-  }
-=======
   if( !is.null(hrt) ) print(hrt)
->>>>>>> 3eafd2c4
   invisible( hrt )  # return something
 }
 
@@ -822,10 +800,7 @@
   l$valid <- l$valid || valid
   if( l$valid ) return(object@model$validation_metrics@metrics$avg_within_ss)
   else          return(object@model$training_metrics@metrics$avg_within_ss  )
-<<<<<<< HEAD
-=======
-
->>>>>>> 3eafd2c4
+
 }
 
 #'
@@ -859,11 +834,7 @@
   l$train <- l$train || train
   l$valid <- l$valid || valid
   if( l$valid ) return(object@model$validation_metrics@metrics$avg_ss)
-<<<<<<< HEAD
-  else          return(object@model$training_metrics@metrics$avg_ss)
-=======
   else          return(object@model$training_metrics@metrics$avg_ss  )
->>>>>>> 3eafd2c4
 }
 
 #'
@@ -888,11 +859,7 @@
   l$train <- l$train || train
   l$valid <- l$valid || valid
   if( l$valid ) return(object@model$validation_metrics@metrics$centroid_stats$size)
-<<<<<<< HEAD
-  else          return(object@model$training_metrics@metrics$centroid_stats$size)
-=======
   else          return(object@model$training_metrics@metrics$centroid_stats$size  )
->>>>>>> 3eafd2c4
 }
 
 #'
@@ -978,13 +945,8 @@
     l <- .trainOrValid(l)
     l$train <- l$train || train
     l$valid <- l$valid || valid
-<<<<<<< HEAD
-    if( l$valid ) return(h2o.confusionMatrix(object@model$validation_metrics))
-    else          return(h2o.confusionMatrix(object@model$training_metrics))
-=======
     if( l$valid ) return( h2o.confusionMatrix(object@model$validation_metrics) )
     else          return( h2o.confusionMatrix(object@model$training_metrics)   )
->>>>>>> 3eafd2c4
   }
   tmp <- !.is.eval(newdata)
   if( tmp ) {
