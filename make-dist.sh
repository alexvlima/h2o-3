--- conflicted
+++ resolved
@@ -21,11 +21,7 @@
 
   mkdir $IMAGEDIR/python
 
-<<<<<<< HEAD
-  cp h2o-py/dist/h2o-${PROJECT_VERSION}-py2-p3-none-any.whl $IMAGEDIR/python
-=======
   cp h2o-py/dist/*whl $IMAGEDIR/python
->>>>>>> 960f5d25
 
   cd $IMAGEDIR/..
   zip -r ${PROJECT_BASE}.zip ${PROJECT_BASE}
