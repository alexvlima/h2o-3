package hex.tree.gbm;

import hex.Distribution;
import hex.ModelCategory;
import hex.schemas.GBMV3;
import hex.tree.*;
import hex.tree.DTree.DecidedNode;
import hex.tree.DTree.LeafNode;
import hex.tree.DTree.UndecidedNode;
import water.*;
import water.exceptions.H2OModelBuilderIllegalArgumentException;
import water.fvec.C0DChunk;
import water.fvec.Chunk;
import water.fvec.Frame;
import water.util.*;

import java.util.Map;

/** Gradient Boosted Trees
 *
 *  Based on "Elements of Statistical Learning, Second Edition, page 387"
 */
public class GBM extends SharedTree<GBMModel,GBMModel.GBMParameters,GBMModel.GBMOutput> {
  @Override public ModelCategory[] can_build() {
    return new ModelCategory[]{
      ModelCategory.Regression,
      ModelCategory.Binomial,
      ModelCategory.Multinomial,
    };
  }

  @Override public BuilderVisibility builderVisibility() { return BuilderVisibility.Stable; }

  // Called from an http request
  public GBM( GBMModel.GBMParameters parms) { super("GBM",parms); init(false); }

  @Override public GBMV3 schema() { return new GBMV3(); }

  /** Start the GBM training Job on an F/J thread.
   * @param work
   * @param restartTimer*/
  @Override public Job<GBMModel> trainModelImpl(long work, boolean restartTimer) {
    return start(new GBMDriver(), work, restartTimer);
  }

  /** Initialize the ModelBuilder, validating all arguments and preparing the
   *  training frame.  This call is expected to be overridden in the subclasses
   *  and each subclass will start with "super.init();".  This call is made
   *  by the front-end whenever the GUI is clicked, and needs to be fast;
   *  heavy-weight prep needs to wait for the trainModel() call.
   *
   *  Validate the learning rate and distribution family. */
  @Override public void init(boolean expensive) {
    super.init(expensive);

    // Initialize response based on given distribution family.
    // Regression: initially predict the response mean
    // Binomial: just class 0 (class 1 in the exact inverse prediction)
    // Multinomial: Class distribution which is not a single value.

    // However there is this weird tension on the initial value for
    // classification: If you guess 0's (no class is favored over another),
    // then with your first GBM tree you'll typically move towards the correct
    // answer a little bit (assuming you have decent predictors) - and
    // immediately the Confusion Matrix shows good results which gradually
    // improve... BUT the Means Squared Error will suck for unbalanced sets,
    // even as the CM is good.  That's because we want the predictions for the
    // common class to be large and positive, and the rare class to be negative
    // and instead they start around 0.  Guessing initial zero's means the MSE
    // is so bad, that the R^2 metric is typically negative (usually it's
    // between 0 and 1).

    // If instead you guess the mean (reversed through the loss function), then
    // the zero-tree GBM model reports an MSE equal to the response variance -
    // and an initial R^2 of zero.  More trees gradually improves the R^2 as
    // expected.  However, all the minority classes have large guesses in the
    // wrong direction, and it takes a long time (lotsa trees) to correct that
    // - so your CM sucks for a long time.
    double mean = 0;
    if (expensive) {
      if (error_count() > 0) {
        GBM.this.updateValidationMessages();
        throw H2OModelBuilderIllegalArgumentException.makeFromBuilder(GBM.this);
      }
      if (_parms._distribution == Distribution.Family.AUTO) {
        if (_nclass == 1) _parms._distribution = Distribution.Family.gaussian;
        if (_nclass == 2) _parms._distribution = Distribution.Family.bernoulli;
        if (_nclass >= 3) _parms._distribution = Distribution.Family.multinomial;
      }
      checkDistributions();
      if (hasOffsetCol() && isClassifier() && _parms._distribution == Distribution.Family.multinomial) {
        error("_offset_column", "Offset is not supported for multinomial distribution.");
      }
      if (hasOffsetCol() && _parms._distribution == Distribution.Family.bernoulli) {
        if (_offset.max() > 1)
          error("_offset_column", "Offset cannot be larger than 1 for Bernoulli distribution.");
      }
      // for Bernoulli, we compute the initial value with Newton-Raphson iteration, otherwise it might be NaN here
      _initialPrediction = _nclass > 2 ? 0 : getInitialValue();
    }

    switch( _parms._distribution) {
    case bernoulli:
      if( _nclass != 2 /*&& !couldBeBool(_response)*/)
        error("_distribution", "Binomial requires the response to be a 2-class categorical");
      break;
    case multinomial:
      if (!isClassifier()) error("_distribution", "Multinomial requires an enum response.");
      break;
    case poisson:
      if (isClassifier()) error("_distribution", "Poisson requires the response to be numeric.");
      break;
    case gamma:
      if (isClassifier()) error("_distribution", "Gamma requires the response to be numeric.");
      break;
    case tweedie:
      if (isClassifier()) error("_distribution", "Tweedie requires the response to be numeric.");
      break;
    case gaussian:
      if (isClassifier()) error("_distribution", "Gaussian requires the response to be numeric.");
      break;
    case AUTO:
      break;
    default:
      error("_distribution","Invalid distribution: " + _parms._distribution);
    }
    
    if( !(0. < _parms._learn_rate && _parms._learn_rate <= 1.0) )
      error("_learn_rate", "learn_rate must be between 0 and 1");
  }

  // ----------------------
  private class GBMDriver extends Driver {

    @Override protected void buildModel() {
      if (hasOffsetCol() && _parms._distribution == Distribution.Family.bernoulli) {
        _initialPrediction = getInitialValueBernoulliOffset(_train);
      }
      _model._output._init_f = _initialPrediction; //always write the initial value here (not just for Bernoulli)

      // Set the initial prediction into the tree column 0
      if( _initialPrediction != 0.0 ) {
        final double init = _initialPrediction;
        new MRTask() {
          @Override
          public void map(Chunk tree) {
            for (int i = 0; i < tree._len; i++) tree.set(i, init);
          }
        }.doAll(vec_tree(_train, 0), _parms._build_tree_one_node); // Only setting tree-column 0
      }

      // Reconstruct the working tree state from the checkpoint
      if( _parms.hasCheckpoint() ) {
        Timer t = new Timer();
        new ResidualsCollector(_ncols, _nclass, numSpecialCols(),_model._output._treeKeys).doAll(_train, _parms._build_tree_one_node);
        Log.info("Reconstructing tree residuals stats from checkpointed model took " + t);
      }

      // Loop over the K trees
      for( int tid=0; tid< _ntrees; tid++) {
        // During first iteration model contains 0 trees, then 1-tree, ...
        // No need to score a checkpoint with no extra trees added
        if( tid!=0 || !_parms.hasCheckpoint() ) { // do not make initial scoring if model already exist
          double training_r2 = doScoringAndSaveModel(false, false, _parms._build_tree_one_node);
          if( training_r2 >= _parms._r2_stopping )
            return;             // Stop when approaching round-off error
        }

        // Compute predictions and resulting residuals for trees built so far
        // ESL2, page 387, Steps 2a, 2b
        ComputePredAndRes cpr = new ComputePredAndRes();
        cpr.doAll(_train, _parms._build_tree_one_node);

        // Build more trees, based on residuals above
        // ESL2, page 387, Step 2b ii, iii, iv
        Timer kb_timer = new Timer();

        buildNextKTrees(cpr.minValues, cpr.maxValues);
        Log.info((tid + 1) + ". tree was built in " + kb_timer.toString());
        GBM.this.update(1);
        if( !isRunning() ) return; // If canceled during building, do not bulkscore
      }
      // Final scoring (skip if job was cancelled)
      doScoringAndSaveModel(true, false, _parms._build_tree_one_node);
    }

    /**
     * Helper to compute the initial value for Bernoulli for offset != 0
     * @return
     */
    private double getInitialValueBernoulliOffset(Frame train) {
      Log.info("Running Newton-Raphson iteration to find the initial value since offsets are specified.");
      double delta;
      int count = 0;
      double tol = 1e-4;

      //From R GBM vignette:
      //For speed, gbm() does only one step of the Newton-Raphson algorithm
      //rather than iterating to convergence. No appreciable loss of accuracy
      //since the next boosting iteration will simply correct for the prior iterations
      //inadequacy.
      int N = 1; //one step is enough - same as R

      double init = 0; //start with initial value of 0 for convergence
      do {
        double newInit = new NewtonRaphson(init).doAll(train).value();
        delta = Math.abs(init - newInit);
        init = newInit;
        Log.info("Iteration " + ++count + ": initial value: " + init);
      } while (count < N && delta >= tol);
      if (delta > tol) Log.warn("Not fully converged.");
      Log.info("Newton-Raphson iteration ran for " + count + " iteration(s). Final residual: " + delta);
      return init;
    }

    /**
     * Newton-Raphson fixpoint iteration to find a self-consistent initial value
     */
    private class NewtonRaphson extends MRTask<NewtonRaphson> {
      double _init;
      double _num;
      double _denom;
      public double value() {
        return _init + _num/_denom;
      }
      NewtonRaphson(double init) { _init = init; }
      @Override public void map( Chunk chks[] ) {
        Chunk ys = chk_resp(chks);
        Chunk offset = chk_offset(chks);
        Chunk weight = hasWeightCol() ? chk_weight(chks) : new C0DChunk(1, chks[0]._len);
        Distribution dist = new Distribution(Distribution.Family.bernoulli);
        for( int row = 0; row < ys._len; row++) {
          double w = weight.atd(row);
          if (w == 0) continue;
          if (ys.isNA(row)) continue;
          double y = ys.atd(row);
          double o = offset.atd(row);
          double p = dist.linkInv(o + _init);
          _num += w*(y-p);
          _denom += w*p*(1.-p);
        }
      }

      @Override
      public void reduce(NewtonRaphson mrt) {
        _num += mrt._num;
        _denom += mrt._denom;
      }
    }

    // --------------------------------------------------------------------------
    // Compute Residuals
    class ComputePredAndRes extends MRTask<ComputePredAndRes> {
      public IcedHashMap<IcedLong,IcedDouble> minValues;
      public IcedHashMap<IcedLong,IcedDouble> maxValues;
      @Override public void map( Chunk chks[] ) {
        minValues = new IcedHashMap<>();
        maxValues = new IcedHashMap<>();
        Chunk ys = chk_resp(chks);
        Chunk offset = hasOffsetCol() ? chk_offset(chks) : new C0DChunk(0, chks[0]._len);
        Chunk tr = chk_tree(chks, 0); // Prior tree sums
        Chunk wk = chk_work(chks, 0); // Place to store residuals
        boolean computeMinMax = ( _parms._distribution == Distribution.Family.poisson
                || _parms._distribution == Distribution.Family.gamma
                || _parms._distribution == Distribution.Family.tweedie);
        Chunk nids = computeMinMax ? chk_nids(chks, 0) : null; // NID
        double fs[] = _nclass > 1 ? new double[_nclass+1] : null;
        Distribution dist = new Distribution(_parms._distribution, _parms._tweedie_power);
        IcedLong nidx = new IcedLong(0);
        for( int row = 0; row < wk._len; row++) {
          if( ys.isNA(row) ) continue;
          double f = tr.atd(row) + offset.atd(row);
<<<<<<< HEAD
          if (computeMinMax) {
            nidx._val = nids.at8(row);
            IcedDouble mins = minValues.get(nidx);
            double oldMin = mins == null ? Double.MAX_VALUE : mins._val;
            IcedDouble ff = new IcedDouble(f);
            if (f < oldMin) {
              if (mins == null) minValues.put(nidx, ff);
              else minValues.replace(nidx, ff);
            }
            IcedDouble maxs = maxValues.get(nidx);
            double oldMax = maxs == null ? Double.MIN_VALUE : maxs._val;
            if (f > oldMax) {
              if (maxs == null) maxValues.put(nidx, ff);
              else maxValues.replace(nidx, ff);
            }
          }
          double y = ys.at8(row);
=======
          double y = ys.atd(row);
>>>>>>> 5796d9e9
          if( _parms._distribution == Distribution.Family.multinomial ) {
            double weight = hasWeightCol() ? chk_weight(chks).atd(row) : 1;
            double sum = score1(chks, weight,0.0 /*offset not used for multiclass*/,fs,row);
            if( Double.isInfinite(sum) ) { // Overflow (happens for constant responses)
              for (int k = 0; k < _nclass; k++) {
                wk = chk_work(chks, k);
                wk.set(row, ((int)y == k ? 1f : 0f) - (Double.isInfinite(fs[k + 1]) ? 1.0f : 0.0f));
              }
            } else {
              for( int k=0; k<_nclass; k++ ) { // Save as a probability distribution
                if( _model._output._distribution[k] != 0 ) {
                  wk = chk_work(chks, k);
                  wk.set(row, ((int)y == k ? 1f : 0f) - (float)(fs[k + 1] / sum));
                }
              }
            }
          } else {
            wk.set(row, (float) dist.gradient(y, f));
          }
        }
      }

      @Override
      public void reduce(ComputePredAndRes mrt) {
        if (mrt.minValues == null || minValues == null) return;
        if (mrt.maxValues == null || maxValues == null) return;
        for (Map.Entry<IcedLong,IcedDouble> e : mrt.minValues.entrySet()) {
          IcedDouble x = minValues.get(e.getKey());
          if (x != null) {
            x._val=Math.min(e.getValue()._val, x._val);
          } else {
            minValues.put(e.getKey(), e.getValue());
          }
        }
        for (Map.Entry<IcedLong,IcedDouble> e : mrt.maxValues.entrySet()) {
          IcedDouble x = maxValues.get(e.getKey());
          if (x != null) {
            x._val=Math.max(e.getValue()._val, x._val);
          } else {
            maxValues.put(e.getKey(), e.getValue());
          }
        }
      }
    }

    // --------------------------------------------------------------------------
    // Build the next k-trees, which is trying to correct the residual error from
    // the prior trees.  From ESL2, page 387.  Step 2b ii, iii.
    private void buildNextKTrees(
            final IcedHashMap<IcedLong,IcedDouble> minValues,
            final IcedHashMap<IcedLong,IcedDouble> maxValues
    ) {
      // We're going to build K (nclass) trees - each focused on correcting
      // errors for a single class.
      final DTree[] ktrees = new DTree[_nclass];
      
      // Initial set of histograms.  All trees; one leaf per tree (the root
      // leaf); all columns
      DHistogram hcs[][][] = new DHistogram[_nclass][1/*just root leaf*/][_ncols];

      // Adjust real bins for the top-levels
      int adj_nbins = Math.max(_parms._nbins_top_level,_parms._nbins);

      for( int k=0; k<_nclass; k++ ) {
        // Initially setup as-if an empty-split had just happened
        if( _model._output._distribution[k] != 0 ) {
          // The Boolean Optimization
          // This optimization assumes the 2nd tree of a 2-class system is the
          // inverse of the first.  This is false for DRF (and true for GBM) -
          // DRF picks a random different set of columns for the 2nd tree.
          if( k==1 && _nclass==2 ) continue;
          ktrees[k] = new DTree(_train._names,_ncols,(char)_parms._nbins,(char)_parms._nbins_cats, (char)_nclass,_parms._min_rows);
          new GBMUndecidedNode(ktrees[k],-1,DHistogram.initialHist(_train,_ncols,adj_nbins,_parms._nbins_cats,hcs[k][0]) ); // The "root" node
        }
      }
      int[] leafs = new int[_nclass]; // Define a "working set" of leaf splits, from here to tree._len

      // ----
      // ESL2, page 387.  Step 2b ii.
      // One Big Loop till the ktrees are of proper depth.
      // Adds a layer to the trees each pass.
      int depth=0;
      for( ; depth<_parms._max_depth; depth++ ) {
        if( !isRunning() ) return;
        hcs = buildLayer(_train, adj_nbins, _parms._nbins_cats, ktrees, leafs, hcs, false, _parms._build_tree_one_node);
        // If we did not make any new splits, then the tree is split-to-death
        if( hcs == null ) break;
      }

      // Each tree bottomed-out in a DecidedNode; go 1 more level and insert
      // LeafNodes to hold predictions.
      for( int k=0; k<_nclass; k++ ) {
        DTree tree = ktrees[k];
        if( tree == null ) continue;
        int leaf = leafs[k] = tree.len();
        for( int nid=0; nid<leaf; nid++ ) {
          if( tree.node(nid) instanceof DecidedNode ) {
            DecidedNode dn = tree.decided(nid);
            if( dn._split._col == -1 ) { // No decision here, no row should have this NID now
              if( nid==0 )               // Handle the trivial non-splitting tree
                new GBMLeafNode(tree,-1,0);
              continue;
            }
            for( int i=0; i<dn._nids.length; i++ ) {
              int cnid = dn._nids[i];
              if( cnid == -1 || // Bottomed out (predictors or responses known constant)
                  tree.node(cnid) instanceof UndecidedNode || // Or chopped off for depth
                  (tree.node(cnid) instanceof DecidedNode &&  // Or not possible to split
                   ((DecidedNode)tree.node(cnid))._split.col()==-1) )
                dn._nids[i] = new GBMLeafNode(tree,nid).nid(); // Mark a leaf here
            }
          }
        }
      } // -- k-trees are done

      // ----
      // ESL2, page 387.  Step 2b iii.  Compute the gammas, and store them back
      // into the tree leaves.  Includes learn_rate.
      // For classification (bernoulli):
      //    gamma_i = sum (w_i * res_i) / sum (w_i*p_i*(1 - p_i)) where p_i = y_i - res_i
      // For classification (multinomial):
      //    gamma_i_k = (nclass-1)/nclass * (sum res_i / sum (|res_i|*(1-|res_i|)))
      // For regression (gaussian):
      //    gamma_i = sum res_i / count(res_i)
      GammaPass gp = new GammaPass(ktrees, leafs, _parms._distribution, minValues, maxValues).doAll(_train);
      double m1class = _nclass > 1 && _parms._distribution != Distribution.Family.bernoulli ? (double)(_nclass-1)/_nclass : 1.0; // K-1/K for multinomial
      for( int k=0; k<_nclass; k++ ) {
        final DTree tree = ktrees[k];
        if( tree == null ) continue;
        for( int i=0; i<tree._len-leafs[k]; i++ ) {
          float gf = (float)(_parms._learn_rate * m1class * gp.gamma(k,i));
          // In the multinomial case, check for very large values (which will get exponentiated later)
          // Note that gss can be *zero* while rss is non-zero - happens when some rows in the same
          // split are perfectly predicted true, and others perfectly predicted false.
          if( _parms._distribution == Distribution.Family.multinomial ) {
            if     ( gf >  1e4 ) gf =  1e4f; // Cap prediction, will already overflow during Math.exp(gf)
            else if( gf < -1e4 ) gf = -1e4f;
          }
          assert !Float.isNaN(gf) && !Float.isInfinite(gf);
          ((LeafNode) tree.node(leafs[k] + i))._pred = gf;
        }
      }

      // ----
      // ESL2, page 387.  Step 2b iv.  Cache the sum of all the trees, plus the
      // new tree, in the 'tree' columns.  Also, zap the NIDs for next pass.
      // Tree <== f(Tree)
      // Nids <== 0
      new MRTask() {
        @Override public void map( Chunk chks[] ) {
          // For all tree/klasses
          for( int k=0; k<_nclass; k++ ) {
            final DTree tree = ktrees[k];
            if( tree == null ) continue;
            final Chunk nids = chk_nids(chks,k);
            final Chunk ct   = chk_tree(chks,k);
            for( int row=0; row<nids._len; row++ ) {
              int nid = (int)nids.at8(row);
              if( nid < 0 ) continue;
              // Prediction stored in Leaf is cut to float to be deterministic in reconstructing
              // <tree_klazz> fields from tree prediction
              ct.set(row, (float)(ct.atd(row) + ((LeafNode)tree.node(nid))._pred));
              nids.set(row, 0);
            }
          }
        }
      }.doAll(_train);

      // Grow the model by K-trees
      _model._output.addKTrees(ktrees);
    }

    // Set terminal node estimates (gamma)
    // ESL2, page 387.  Step 2b iii.
    // Nids <== f(Nids)
    private class GammaPass extends MRTask<GammaPass> {
      final DTree _trees[]; // Read-only, shared (except at the histograms in the Nodes)
      final int   _leafs[]; // Number of active leaves (per tree)
      final Distribution.Family _dist;
      private double _num[/*tree/klass*/][/*tree-relative node-id*/];
      private double _denom[/*tree/klass*/][/*tree-relative node-id*/];
      final IcedHashMap<IcedLong,IcedDouble> _minValues;
      final IcedHashMap<IcedLong,IcedDouble> _maxValues;

      double gamma(int tree, int nid) {
        double g = _denom[tree][nid] == 0 ? 0 : _num[tree][nid]/ _denom[tree][nid];
        assert(!Double.isInfinite(g)) : "numeric overflow";
        assert(!Double.isNaN(g)) : "numeric overflow";
        if (_dist == Distribution.Family.poisson
                || _dist == Distribution.Family.gamma
                || _dist == Distribution.Family.tweedie )
        {
          double gamma = new Distribution(_dist, _parms._tweedie_power).link(g);

          // special case for overflows: Set to
          if (_minValues != null && _maxValues != null) {
            IcedLong nidx = new IcedLong(nid);
            if (_minValues.get(nidx) != null && _maxValues.get(nidx) != null) {
              double min = _minValues.get(nidx)._val;
              if (min + gamma < Distribution.MIN_LOG) {
                gamma = Distribution.MIN_LOG - min;
              }
              double max = _maxValues.get(nidx)._val;
              if (max + gamma > Distribution.MAX_LOG) {
                gamma = Distribution.MAX_LOG - max;
              }
            }
          }
          return gamma;
        } else {
          return g; //bernoulli/multinomial - leave alone //TODO: Check (bernoulli link won't be able to handle 0 or 1)
        }
      }

      GammaPass(DTree trees[],
                int leafs[],
                Distribution.Family distribution,
                final IcedHashMap<IcedLong,IcedDouble> minValues,
                final IcedHashMap<IcedLong,IcedDouble> maxValues
      ) {
        _leafs=leafs;
        _trees=trees;
        _dist = distribution;
        _minValues = minValues;
        _maxValues = maxValues;
      }
      @Override public void map( Chunk[] chks ) {
        _denom = new double[_nclass][];
        _num = new double[_nclass][];
        final Chunk resp = chk_resp(chks); // Response for this frame

        // For all tree/klasses
        for( int k=0; k<_nclass; k++ ) {
          final DTree tree = _trees[k];
          final int   leaf = _leafs[k];
          if( tree == null ) continue; // Empty class is ignored

          // A leaf-biased array of all active Tree leaves.
          final double denom[] = _denom[k] = new double[tree._len-leaf];
          final double num[] = _num[k] = new double[tree._len-leaf];
          final Chunk nids = chk_nids(chks, k); // Node-ids  for this tree/class
          final Chunk ress = chk_work(chks, k); // Residuals for this tree/class
          final Chunk offset = hasOffsetCol() ? chk_offset(chks) : new C0DChunk(0, chks[0]._len); // Residuals for this tree/class
          final Chunk preds = chk_tree(chks,k);

          // If we have all constant responses, then we do not split even the
          // root and the residuals should be zero.
          if( tree.root() instanceof LeafNode ) continue;
          Distribution dist = new Distribution(_parms._distribution, _parms._tweedie_power);
          for( int row=0; row<nids._len; row++ ) { // For all rows
            int nid = (int)nids.at8(row);          // Get Node to decide from
            if( nid < 0 ) continue;                // Missing response
            if( tree.node(nid) instanceof UndecidedNode ) // If we bottomed out the tree
              nid = tree.node(nid)._pid;                  // Then take parent's decision
            DecidedNode dn = tree.decided(nid);           // Must have a decision point
            if( dn._split._col == -1 )                    // Unable to decide?
              dn = tree.decided(dn._pid);  // Then take parent's decision
            int leafnid = dn.ns(chks,row); // Decide down to a leafnode
            assert leaf <= leafnid && leafnid < tree._len :
                    "leaf: " + leaf + " leafnid: " + leafnid + " tree._len: " + tree._len + "\ndn: " + dn;
            assert tree.node(leafnid) instanceof LeafNode;
            // Note: I can which leaf/region I end up in, but I do not care for
            // the prediction presented by the tree.  For GBM, we compute the
            // sum-of-residuals (and sum/abs/mult residuals) for all rows in the
            // leaf, and get our prediction from that.
            nids.set(row, leafnid);
            assert !ress.isNA(row);

            // Compute numerator and denominator of terminal node estimate (gamma)
            double w = hasWeightCol() ? chk_weight(chks).atd(row) : 1; //weight
            double y = resp.atd(row); //response
            double z = ress.atd(row); //residual
            double f = preds.atd(row) + offset.atd(row);
            int idx=leafnid-leaf;
            num[idx] += dist.gammaNum(w, y, z, f);
            denom[idx] += dist.gammaDenom(w, y, z, f);
          }
        }
      }
      @Override public void reduce( GammaPass gp ) {
        ArrayUtils.add(_denom,gp._denom);
        ArrayUtils.add(_num,gp._num);
      }
    }

    @Override protected GBMModel makeModel( Key modelKey, GBMModel.GBMParameters parms, double mse_train, double mse_valid ) {
      return new GBMModel(modelKey,parms,new GBMModel.GBMOutput(GBM.this,mse_train,mse_valid));
    }

  }

  @Override protected DecidedNode makeDecided( UndecidedNode udn, DHistogram hs[] ) {
    return new GBMDecidedNode(udn,hs);
  }
  
  // ---
  // GBM DTree decision node: same as the normal DecidedNode, but
  // specifies a decision algorithm given complete histograms on all
  // columns.  GBM algo: find the lowest error amongst *all* columns.
  static class GBMDecidedNode extends DecidedNode {
    GBMDecidedNode( UndecidedNode n, DHistogram[] hs ) { super(n,hs); }
    @Override public UndecidedNode makeUndecidedNode(DHistogram[] hs ) {
      return new GBMUndecidedNode(_tree,_nid,hs);
    }
  
    // Find the column with the best split (lowest score).  Unlike RF, GBM
    // scores on all columns and selects splits on all columns.
    @Override public DTree.Split bestCol( UndecidedNode u, DHistogram[] hs ) {
      DTree.Split best = new DTree.Split(-1,-1,null,(byte)0,Double.MAX_VALUE,Double.MAX_VALUE,Double.MAX_VALUE,0L,0L,0,0);
      if( hs == null ) return best;
      for( int i=0; i<hs.length; i++ ) {
        if( hs[i]==null || hs[i].nbins() <= 1 ) continue;
        DTree.Split s = hs[i].scoreMSE(i,_tree._min_rows);
        if( s == null )
          continue;
        if( s.se() < best.se() )
          best = s;
        if( s.se() <= 0 ) break; // No point in looking further!
      }
      return best;
    }
  }
  
  // ---
  // GBM DTree undecided node: same as the normal UndecidedNode, but specifies
  // a list of columns to score on now, and then decide over later.
  // GBM algo: use all columns
  static class GBMUndecidedNode extends UndecidedNode {
    GBMUndecidedNode( DTree tree, int pid, DHistogram hs[] ) { super(tree,pid,hs); }
    // Randomly select mtry columns to 'score' in following pass over the data.
    // In GBM, we use all columns (as opposed to RF, which uses a random subset).
    @Override public int[] scoreCols( DHistogram[] hs ) { return null; }
  }
  
  // ---
  static class GBMLeafNode extends LeafNode {
    GBMLeafNode( DTree tree, int pid ) { super(tree,pid); }
    GBMLeafNode( DTree tree, int pid, int nid ) { super(tree, pid, nid); }
    // Insert just the predictions: a single byte/short if we are predicting a
    // single class, or else the full distribution.
    @Override protected AutoBuffer compress(AutoBuffer ab) { assert !Double.isNaN(_pred); return ab.put4f(_pred); }
    @Override protected int size() { return 4; }
  }

  // Read the 'tree' columns, do model-specific math and put the results in the
  // fs[] array, and return the sum.  Dividing any fs[] element by the sum
  // turns the results into a probability distribution.
  @Override protected double score1( Chunk chks[], double weight, double offset, double fs[/*nclass*/], int row ) {
    double f = chk_tree(chks,0).atd(row) + offset;
    double p = new Distribution(_parms._distribution, _parms._tweedie_power).linkInv(f);
    if( _parms._distribution == Distribution.Family.bernoulli ) {
      fs[2] = p;
      fs[1] = 1.0-p;
      return 1;                 // f2 = 1.0 - f1; so f1+f2 = 1.0
    } else if (_parms._distribution == Distribution.Family.multinomial) {
      if (_nclass == 2) {
        // This optimization assumes the 2nd tree of a 2-class system is the
        // inverse of the first.  Fill in the missing tree
        fs[1] = p;
        fs[2] = 1 / p;
        return fs[1] + fs[2];
      }
      // Multinomial loss function; sum(exp(data)).  Load tree data
      for( int k=0; k<_nclass; k++ )
        fs[k+1]=chk_tree(chks,k).atd(row);
      // Rescale to avoid Infinities; return sum(exp(data))
      return hex.genmodel.GenModel.log_rescale(fs);
    }
    else {
      return fs[0] = p;
    }
  }
}<|MERGE_RESOLUTION|>--- conflicted
+++ resolved
@@ -270,7 +270,6 @@
         for( int row = 0; row < wk._len; row++) {
           if( ys.isNA(row) ) continue;
           double f = tr.atd(row) + offset.atd(row);
-<<<<<<< HEAD
           if (computeMinMax) {
             nidx._val = nids.at8(row);
             IcedDouble mins = minValues.get(nidx);
@@ -287,10 +286,7 @@
               else maxValues.replace(nidx, ff);
             }
           }
-          double y = ys.at8(row);
-=======
           double y = ys.atd(row);
->>>>>>> 5796d9e9
           if( _parms._distribution == Distribution.Family.multinomial ) {
             double weight = hasWeightCol() ? chk_weight(chks).atd(row) : 1;
             double sum = score1(chks, weight,0.0 /*offset not used for multiclass*/,fs,row);
