--- conflicted
+++ resolved
@@ -17,19 +17,11 @@
     zero_one_data = [random.randint(0,1) for c in range(10)]
     zero_one_data = [zero_one_data, zero_one_data]
 
-<<<<<<< HEAD
-    h2o_data1 = h2o.H2OFrame.fromPython(sin_cos_tan_atan_sinh_cosh_tanh_asinh_data)
-    h2o_data2 = h2o.H2OFrame.fromPython(asin_acos_atanh_data)
-    h2o_data3 = h2o.H2OFrame.fromPython(acosh_data)
-    h2o_data4 = h2o.H2OFrame.fromPython(abs_data)
-    h2o_data5 = h2o.H2OFrame.fromPython(zero_one_data)
-=======
     h2o_data1 = h2o.H2OFrame(python_obj=zip(*sin_cos_tan_atan_sinh_cosh_tanh_asinh_data))
     h2o_data2 = h2o.H2OFrame(python_obj=zip(*asin_acos_atanh_data))
     h2o_data3 = h2o.H2OFrame(python_obj=zip(*acosh_data))
     h2o_data4 = h2o.H2OFrame(python_obj=zip(*abs_data))
     h2o_data5 = h2o.H2OFrame(python_obj=zip(*zero_one_data))
->>>>>>> 7e9457a9
 
     np_data1 = np.array(sin_cos_tan_atan_sinh_cosh_tanh_asinh_data)
     np_data2 = np.array(asin_acos_atanh_data)
@@ -49,20 +41,6 @@
     h2o_transposed = h2o_data1[c].transpose()
     x, y = h2o_transposed.dim
     assert x == 1 and y == 10, "Expected 1 row and 10 columns, but got {0} rows and {1} columns".format(x,y)
-<<<<<<< HEAD
-    tests.np_comparison_check(h2o_data1[:,c].cos(), np.cos(np_data1[:,c]), 10)
-    tests.np_comparison_check(h2o_data1[:,c].sin(), np.sin(np_data1[:,c]), 10)
-    tests.np_comparison_check(h2o_data1[:,c].tan(), np.tan(np_data1[:,c]), 10)
-    tests.np_comparison_check(h2o_data2[:,c].acos(), np.arccos(np_data2[:,c]), 10)
-    tests.np_comparison_check(h2o_data2[:,c].asin(), np.arcsin(np_data2[:,c]), 10)
-    tests.np_comparison_check(h2o_data1[:,c].atan(), np.arctan(np_data1[:,c]), 10)
-    tests.np_comparison_check(h2o_data1[:,c].cosh(), np.cosh(np_data1[:,c]), 10)
-    tests.np_comparison_check(h2o_data1[c].sinh(), np.sinh(np_data1[:,c]), 10)
-    tests.np_comparison_check(h2o_data1[c].tanh(), np.tanh(np_data1[:,c]), 10)
-    tests.np_comparison_check(h2o_data3[c].acosh(), np.arccosh(np_data3[:,c]), 10)
-    tests.np_comparison_check(h2o_data1[c].asinh(), np.arcsinh(np_data1[:,c]), 10)
-    h2o_val = float(h2o_data3[c].gamma()[5,:])
-=======
     pyunit_utils.np_comparison_check(h2o_data1[:,c].cos(), np.cos(np_data1[:,c]), 10)
     pyunit_utils.np_comparison_check(h2o_data1[:,c].sin(), np.sin(np_data1[:,c]), 10)
     pyunit_utils.np_comparison_check(h2o_data1[:,c].tan(), np.tan(np_data1[:,c]), 10)
@@ -75,22 +53,21 @@
     pyunit_utils.np_comparison_check(h2o_data3[c].acosh(), np.arccosh(np_data3[:,c]), 10)
     pyunit_utils.np_comparison_check(h2o_data1[c].asinh(), np.arcsinh(np_data1[:,c]), 10)
     h2o_val = h2o_data3[c].gamma()[5,:]._scalar()
->>>>>>> 7e9457a9
     num_val = math.gamma(h2o_data3[5,c])
     assert abs(h2o_val - num_val) <  max(abs(h2o_val), abs(num_val)) * 1e-6, \
         "check unsuccessful! h2o computed {0} and math computed {1}. expected equal gamma values between h2o and" \
         "math".format(h2o_val,num_val)
-    h2o_val = float(h2o_data3[c].lgamma()[5,:])
+    h2o_val = h2o_data3[c].lgamma()[5,:]._scalar()
     num_val = math.lgamma(h2o_data3[5,c])
     assert abs(h2o_val - num_val) <  max(abs(h2o_val), abs(num_val)) * 1e-6, \
         "check unsuccessful! h2o computed {0} and math computed {1}. expected equal lgamma values between h2o and " \
         "math".format(h2o_val,num_val)
-    h2o_val = float(h2o_data3[c].digamma()[5,:])
+    h2o_val = h2o_data3[c].digamma()[5,:]._scalar()
     num_val = scipy.special.polygamma(0,h2o_data3[5,c])
     assert abs(h2o_val - num_val) <  max(abs(h2o_val), abs(num_val)) * 1e-6, \
         "check unsuccessful! h2o computed {0} and math computed {1}. expected equal digamma values between h2o and " \
         "math".format(h2o_val,num_val)
-    h2o_val = float(h2o_data3[c].trigamma()[5,:])
+    h2o_val = h2o_data3[c].trigamma()[5,:]._scalar()
     num_val = scipy.special.polygamma(1,h2o_data3[5,c])
     assert abs(h2o_val - float(num_val)) <  max(abs(h2o_val), abs(num_val)) * 1e-6, \
         "check unsuccessful! h2o computed {0} and math computed {1}. expected equal trigamma values between h2o and " \
