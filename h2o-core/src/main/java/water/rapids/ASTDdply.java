--- conflicted
+++ resolved
@@ -16,7 +16,8 @@
  *  
  */
 class ASTDdply extends ASTPrim {
-  @Override public String[] args() { return new String[]{"ary", "groupByCols", "fun"}; }
+  @Override
+  public String[] args() { return new String[]{"ary", "groupByCols", "fun"}; }
   @Override int nargs() { return 1+3; } // (ddply data [group-by-cols] fcn )
   @Override public String str() { return "ddply"; }
   @Override Val apply( Env env, Env.StackHelp stk, AST asts[] ) {
@@ -37,13 +38,8 @@
     // same Chunk layout, except each Chunk will be the filter rows numbers; a
     // list of the Chunk-relative row-numbers for that group in an original
     // data Chunk.  Each Vec will have a *different* number of rows.
-<<<<<<< HEAD
-    Vec[] vgrps = new BuildGroup(gbCols,gss).doAll(gss.size(), Vec.T_NUM, fr).close();
-
-=======
     Vec[] vgrps = new BuildGroup(gs).doAll(gs.size(),fr_keys).close();
     
->>>>>>> a2b1443e
     // Pass 3: For each group, build a full frame for the group, run the
     // function on it and tear the frame down.
     final RemoteRapids[] remoteTasks = new RemoteRapids[gs.size()]; // gather up the remote tasks...
@@ -98,7 +94,7 @@
       Futures fs = new Futures();
       Vec[] vgrps = new Vec[_gs.size()];
       for( int i = 0; i < vgrps.length; i++ )
-        vgrps[i] = _appendables[i].close(_appendables[i].compute_rowLayout(),fs);
+        vgrps[i] = _appendables[i].close(fs);
       fs.blockForPending();
       return vgrps;
     }
@@ -137,7 +133,7 @@
       final Vec[] groupVecs = new Vec[_data.numCols()];
       Futures fs = new Futures();
       for( int i=0; i<_data.numCols(); i++ )
-        DKV.put(groupVecs[i] = new Vec(groupKeys[i], gvec._rowLayout, gvec.domain(), gvec.get_type()), fs);
+        DKV.put(groupVecs[i] = new Vec(groupKeys[i], gvec._espc, gvec.domain(), gvec.get_type()), fs);
       fs.blockForPending();
       // Fill in the chunks
       new MRTask() {
